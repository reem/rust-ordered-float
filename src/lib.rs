#![cfg_attr(test, deny(warnings))]
#![deny(missing_docs)]

//! Wrappers for total order on Floats.

extern crate num_traits;
extern crate unreachable;

use std::cmp::Ordering;
use std::error::Error;
use std::ops::{Add, AddAssign, Deref, DerefMut, Div, DivAssign, Mul, MulAssign, Neg, Rem,
               RemAssign, Sub, SubAssign};
use std::hash::{Hash, Hasher};
use std::fmt;
use std::io;
use std::mem;
use unreachable::unreachable;
use num_traits::{Bounded, Float, FromPrimitive, Num, NumCast, One, Signed, ToPrimitive,
                 Zero};

/// A wrapper around Floats providing an implementation of Ord and Hash.
///
/// A NaN value cannot be stored in this type.
#[deprecated(since = "0.6.0", note = "renamed to `NotNan`")]
pub type NotNaN<T> = NotNan<T>;

/// An error indicating an attempt to construct NotNan from a NaN
#[deprecated(since = "0.6.0", note = "renamed to `FloatIsNan`")]
pub type FloatIsNaN = FloatIsNan;

// masks for the parts of the IEEE 754 float
const SIGN_MASK: u64 = 0x8000000000000000u64;
const EXP_MASK: u64 = 0x7ff0000000000000u64;
const MAN_MASK: u64 = 0x000fffffffffffffu64;

// canonical raw bit patterns (for hashing)
const CANONICAL_NAN_BITS: u64 = 0x7ff8000000000000u64;
const CANONICAL_ZERO_BITS: u64 = 0x0u64;

/// A wrapper around Floats providing an implementation of Ord and Hash.
///
/// NaN is sorted as *greater* than all other values and *equal*
/// to itself, in contradiction with the IEEE standard.
#[derive(Debug, Default, Clone, Copy)]
pub struct OrderedFloat<T: Float>(pub T);

impl<T: Float> OrderedFloat<T> {
    /// Get the value out.
    pub fn into_inner(self) -> T {
        let OrderedFloat(val) = self;
        val
    }
}

impl<T: Float> AsRef<T> for OrderedFloat<T> {
    fn as_ref(&self) -> &T {
        let OrderedFloat(ref val) = *self;
        val
    }
}

impl<T: Float> AsMut<T> for OrderedFloat<T> {
    fn as_mut(&mut self) -> &mut T {
        let OrderedFloat(ref mut val) = *self;
        val
    }
}

<<<<<<< HEAD
impl<T: Float + PartialOrd> PartialOrd for OrderedFloat<T> {
    fn partial_cmp(&self, other: &Self) -> Option<Ordering> {
        Some(self.cmp(other))
    }
}

impl<T: Float + PartialOrd> Ord for OrderedFloat<T> {
    fn cmp(&self, other: &Self) -> Ordering {
        let lhs = self.as_ref();
        let rhs = other.as_ref();
        match lhs.partial_cmp(&rhs) {
=======
impl<T: Float> Ord for OrderedFloat<T> {
    fn cmp(&self, other: &OrderedFloat<T>) -> Ordering {
        match self.partial_cmp(&other) {
>>>>>>> 7ce968f8
            Some(ordering) => ordering,
            None => {
                if lhs.is_nan() {
                    if rhs.is_nan() {
                        Ordering::Equal
                    } else {
                        Ordering::Greater
                    }
                } else {
                    Ordering::Less
                }
            }
        }
    }
}

impl<T: Float + PartialEq> PartialEq for OrderedFloat<T> {
    fn eq(&self, other: &OrderedFloat<T>) -> bool {
        if self.as_ref().is_nan() {
            other.as_ref().is_nan()
        } else if other.as_ref().is_nan() {
            false
        } else {
            self.as_ref() == other.as_ref()
        }
    }
}

impl<T: Float> Hash for OrderedFloat<T> {
    fn hash<H: Hasher>(&self, state: &mut H) {
        if self.is_nan() {
            // normalize to one representation of NaN
            hash_float(&T::nan(), state)
        } else {
            hash_float(self.as_ref(), state)
        }
    }
}

impl<T: Float + fmt::Display> fmt::Display for OrderedFloat<T> {
    fn fmt(&self, f: &mut fmt::Formatter) -> fmt::Result {
        self.as_ref().fmt(f)
    }
}

impl Into<f32> for OrderedFloat<f32> {
    fn into(self) -> f32 {
        self.into_inner()
    }
}

impl Into<f64> for OrderedFloat<f64> {
    fn into(self) -> f64 {
        self.into_inner()
    }
}

impl<T: Float> From<T> for OrderedFloat<T> {
    fn from(val: T) -> Self {
        OrderedFloat(val)
    }
}

impl<T: Float> Deref for OrderedFloat<T> {
    type Target = T;

    fn deref(&self) -> &Self::Target {
        self.as_ref()
    }
}

impl<T: Float> DerefMut for OrderedFloat<T> {
    fn deref_mut(&mut self) -> &mut Self::Target {
        self.as_mut()
    }
}

impl<T: Float + PartialEq> Eq for OrderedFloat<T> {}

/// A wrapper around Floats providing an implementation of Ord and Hash.
///
/// A NaN value cannot be stored in this type.
#[derive(PartialOrd, PartialEq, Debug, Default, Clone, Copy)]
pub struct NotNan<T: Float>(T);

impl<T: Float> NotNan<T> {
    /// Create a NotNan value.
    ///
    /// Returns Err if val is NaN
    pub fn new(val: T) -> Result<Self, FloatIsNan> {
        match val {
            ref val if val.is_nan() => Err(FloatIsNan),
            val => Ok(NotNan(val)),
        }
    }

    /// Create a NotNan value from a value that is guaranteed to not be NaN
    ///
    /// Behaviour is undefined if `val` is NaN
    pub unsafe fn unchecked_new(val: T) -> Self {
        debug_assert!(!val.is_nan());
        NotNan(val)
    }

    /// Get the value out.
    pub fn into_inner(self) -> T {
        let NotNan(val) = self;
        val
    }
}

impl<T: Float> AsRef<T> for NotNan<T> {
    fn as_ref(&self) -> &T {
        let NotNan(ref val) = *self;
        val
    }
}

<<<<<<< HEAD
impl<T: Float + PartialOrd> Ord for NotNan<T> {
    fn cmp(&self, other: &NotNan<T>) -> Ordering {
=======
impl<T: Float> Ord for NotNaN<T> {
    fn cmp(&self, other: &NotNaN<T>) -> Ordering {
>>>>>>> 7ce968f8
        match self.partial_cmp(&other) {
            Some(ord) => ord,
            None => unsafe { unreachable() },
        }
    }
}

impl<T: Float> Hash for NotNan<T> {
    fn hash<H: Hasher>(&self, state: &mut H) {
        hash_float(self.as_ref(), state)
    }
}

impl<T: Float + fmt::Display> fmt::Display for NotNan<T> {
    fn fmt(&self, f: &mut fmt::Formatter) -> fmt::Result {
        self.as_ref().fmt(f)
    }
}

impl Into<f32> for NotNan<f32> {
    fn into(self) -> f32 {
        self.into_inner()
    }
}

impl Into<f64> for NotNan<f64> {
    fn into(self) -> f64 {
        self.into_inner()
    }
}

/// Creates a NotNan value from a Float.
///
/// Panics if the provided value is NaN or the computation results in NaN
impl<T: Float> From<T> for NotNan<T> {
    fn from(v: T) -> Self {
        assert!(!v.is_nan());
        NotNan(v)
    }
}

impl<T: Float> Deref for NotNan<T> {
    type Target = T;

    fn deref(&self) -> &Self::Target {
        self.as_ref()
    }
}

impl<T: Float + PartialEq> Eq for NotNan<T> {}

impl<T: Float> Add for NotNan<T> {
    type Output = Self;

    fn add(self, other: Self) -> Self {
        NotNan(self.0 + other.0)
    }
}

/// Adds a float directly.
///
/// Panics if the provided value is NaN or the computation results in NaN
impl<T: Float> Add<T> for NotNan<T> {
    type Output = Self;

    fn add(self, other: T) -> Self {
        assert!(!other.is_nan());
        NotNan::new(self.0 + other).expect("Addition resulted in NaN")
    }
}

impl AddAssign for NotNan<f64> {
    fn add_assign(&mut self, other: Self) {
        self.0 += other.0;
        assert!(!self.0.is_nan(), "Addition resulted in NaN")
    }
}

impl AddAssign for NotNan<f32> {
    fn add_assign(&mut self, other: Self) {
        self.0 += other.0;
        assert!(!self.0.is_nan(), "Addition resulted in NaN")
    }
}

/// Adds a float directly.
///
/// Panics if the provided value is NaN or the computation results in NaN
impl AddAssign<f64> for NotNan<f64> {
    fn add_assign(&mut self, other: f64) {
        assert!(!other.is_nan());
        self.0 += other;
        assert!(!self.0.is_nan(), "Addition resulted in NaN")
    }
}

/// Adds a float directly.
///
/// Panics if the provided value is NaN.
impl AddAssign<f32> for NotNan<f32> {
    fn add_assign(&mut self, other: f32) {
        assert!(!other.is_nan());
        self.0 += other;
        assert!(!self.0.is_nan(), "Addition resulted in NaN")
    }
}

impl<T: Float> Sub for NotNan<T> {
    type Output = Self;

    fn sub(self, other: Self) -> Self {
        NotNan::new(self.0 - other.0).expect("Subtraction resulted in NaN")
    }
}

/// Subtracts a float directly.
///
/// Panics if the provided value is NaN or the computation results in NaN
impl<T: Float> Sub<T> for NotNan<T> {
    type Output = Self;

    fn sub(self, other: T) -> Self {
        assert!(!other.is_nan());
        NotNan::new(self.0 - other).expect("Subtraction resulted in NaN")
    }
}

impl SubAssign for NotNan<f64> {
    fn sub_assign(&mut self, other: Self) {
        self.0 -= other.0;
        assert!(!self.0.is_nan(), "Subtraction resulted in NaN")
    }
}

impl SubAssign for NotNan<f32> {
    fn sub_assign(&mut self, other: Self) {
        self.0 -= other.0;
        assert!(!self.0.is_nan(), "Subtraction resulted in NaN")
    }
}

/// Subtracts a float directly.
///
/// Panics if the provided value is NaN or the computation results in NaN
impl SubAssign<f64> for NotNan<f64> {
    fn sub_assign(&mut self, other: f64) {
        assert!(!other.is_nan());
        self.0 -= other;
        assert!(!self.0.is_nan(), "Subtraction resulted in NaN")
    }
}

/// Subtracts a float directly.
///
/// Panics if the provided value is NaN or the computation results in NaN
impl SubAssign<f32> for NotNan<f32> {
    fn sub_assign(&mut self, other: f32) {
        assert!(!other.is_nan());
        self.0 -= other;
        assert!(!self.0.is_nan(), "Subtraction resulted in NaN")
    }
}

impl<T: Float> Mul for NotNan<T> {
    type Output = Self;

    fn mul(self, other: Self) -> Self {
        NotNan::new(self.0 * other.0).expect("Multiplication resulted in NaN")
    }
}

/// Multiplies a float directly.
///
/// Panics if the provided value is NaN or the computation results in NaN
impl<T: Float> Mul<T> for NotNan<T> {
    type Output = Self;

    fn mul(self, other: T) -> Self {
        assert!(!other.is_nan());
        NotNan::new(self.0 * other).expect("Multiplication resulted in NaN")
    }
}

impl MulAssign for NotNan<f64> {
    fn mul_assign(&mut self, other: Self) {
        self.0 *= other.0;
        assert!(!self.0.is_nan(), "Multiplication resulted in NaN")
    }
}

impl MulAssign for NotNan<f32> {
    fn mul_assign(&mut self, other: Self) {
        self.0 *= other.0;
        assert!(!self.0.is_nan(), "Multiplication resulted in NaN")
    }
}

/// Multiplies a float directly.
///
/// Panics if the provided value is NaN.
impl MulAssign<f64> for NotNan<f64> {
    fn mul_assign(&mut self, other: f64) {
        assert!(!other.is_nan());
        self.0 *= other;
    }
}

/// Multiplies a float directly.
///
/// Panics if the provided value is NaN or the computation results in NaN
impl MulAssign<f32> for NotNan<f32> {
    fn mul_assign(&mut self, other: f32) {
        assert!(!other.is_nan());
        self.0 *= other;
        assert!(!self.0.is_nan(), "Multiplication resulted in NaN")
    }
}

impl<T: Float> Div for NotNan<T> {
    type Output = Self;

    fn div(self, other: Self) -> Self {
        NotNan::new(self.0 / other.0).expect("Division resulted in NaN")
    }
}

/// Divides a float directly.
///
/// Panics if the provided value is NaN or the computation results in NaN
impl<T: Float> Div<T> for NotNan<T> {
    type Output = Self;

    fn div(self, other: T) -> Self {
        assert!(!other.is_nan());
        NotNan::new(self.0 / other).expect("Division resulted in NaN")
    }
}

impl DivAssign for NotNan<f64> {
    fn div_assign(&mut self, other: Self) {
        self.0 /= other.0;
        assert!(!self.0.is_nan(), "Division resulted in NaN")
    }
}

impl DivAssign for NotNan<f32> {
    fn div_assign(&mut self, other: Self) {
        self.0 /= other.0;
        assert!(!self.0.is_nan(), "Division resulted in NaN")
    }
}

/// Divides a float directly.
///
/// Panics if the provided value is NaN or the computation results in NaN
impl DivAssign<f64> for NotNan<f64> {
    fn div_assign(&mut self, other: f64) {
        assert!(!other.is_nan());
        self.0 /= other;
        assert!(!self.0.is_nan(), "Division resulted in NaN")
    }
}

/// Divides a float directly.
///
/// Panics if the provided value is NaN or the computation results in NaN
impl DivAssign<f32> for NotNan<f32> {
    fn div_assign(&mut self, other: f32) {
        assert!(!other.is_nan());
        self.0 /= other;
        assert!(!self.0.is_nan(), "Division resulted in NaN")
    }
}

impl<T: Float> Rem for NotNan<T> {
    type Output = Self;

    fn rem(self, other: Self) -> Self {
        NotNan::new(self.0 % other.0).expect("Rem resulted in NaN")
    }
}

/// Calculates `%` with a float directly.
///
/// Panics if the provided value is NaN or the computation results in NaN
impl<T: Float> Rem<T> for NotNan<T> {
    type Output = Self;

    fn rem(self, other: T) -> Self {
        assert!(!other.is_nan());
        NotNan::new(self.0 % other).expect("Rem resulted in NaN")
    }
}

impl RemAssign for NotNan<f64> {
    fn rem_assign(&mut self, other: Self) {
        self.0 %= other.0;
        assert!(!self.0.is_nan(), "Rem resulted in NaN")
    }
}

impl RemAssign for NotNan<f32> {
    fn rem_assign(&mut self, other: Self) {
        self.0 %= other.0;
        assert!(!self.0.is_nan(), "Rem resulted in NaN")
    }
}

/// Calculates `%=` with a float directly.
///
/// Panics if the provided value is NaN or the computation results in NaN
impl RemAssign<f64> for NotNan<f64> {
    fn rem_assign(&mut self, other: f64) {
        assert!(!other.is_nan());
        self.0 %= other;
        assert!(!self.0.is_nan(), "Rem resulted in NaN")
    }
}

/// Calculates `%=` with a float directly.
///
/// Panics if the provided value is NaN or the computation results in NaN
impl RemAssign<f32> for NotNan<f32> {
    fn rem_assign(&mut self, other: f32) {
        assert!(!other.is_nan());
        self.0 %= other;
        assert!(!self.0.is_nan(), "Rem resulted in NaN")
    }
}

impl<T: Float> Neg for NotNan<T> {
    type Output = Self;

    fn neg(self) -> Self {
        NotNan::new(-self.0).expect("Negation resulted in NaN")
    }
}

/// An error indicating an attempt to construct NotNan from a NaN
#[derive(Copy, Clone, PartialEq, Eq, Debug)]
pub struct FloatIsNan;

impl Error for FloatIsNan {
    fn description(&self) -> &str {
<<<<<<< HEAD
        return "NotNan constructed with NaN";
=======
        "NotNaN constructed with NaN"
>>>>>>> 7ce968f8
    }
}

impl fmt::Display for FloatIsNan {
    fn fmt(&self, f: &mut fmt::Formatter) -> fmt::Result {
        <Self as fmt::Debug>::fmt(self, f)
    }
}

impl Into<io::Error> for FloatIsNan {
    fn into(self) -> io::Error {
        io::Error::new(io::ErrorKind::InvalidInput, self)
    }
}

#[inline]
fn hash_float<F: Float, H: Hasher>(f: &F, state: &mut H) {
    raw_double_bits(f).hash(state);
}

#[inline]
fn raw_double_bits<F: Float>(f: &F) -> u64 {
    if f.is_nan() {
        return CANONICAL_NAN_BITS;
    }

    let (man, exp, sign) = f.integer_decode();
    if man == 0 {
        return CANONICAL_ZERO_BITS;
    }

    let exp_u64 = unsafe { mem::transmute::<i16, u16>(exp) } as u64;
    let sign_u64 = if sign > 0 { 1u64 } else { 0u64 };
    (man & MAN_MASK) | ((exp_u64 << 52) & EXP_MASK) | ((sign_u64 << 63) & SIGN_MASK)
}

impl<T: Float + Zero> Zero for NotNaN<T> {
    fn zero() -> Self { NotNaN(T::zero()) }

    fn is_zero(&self) -> bool { self.0.is_zero() }
}

impl<T: Float + One> One for NotNaN<T> {
    fn one() -> Self { NotNaN(T::one()) }
}

impl<T: Float + Bounded> Bounded for NotNaN<T> {
    fn min_value() -> Self {
        NotNaN(Bounded::min_value())
    }

    fn max_value() -> Self {
        NotNaN(Bounded::max_value())
    }
}

impl<T: Float + FromPrimitive> FromPrimitive for NotNaN<T> {
    fn from_i64(n: i64) -> Option<Self> { T::from_i64(n).and_then(|n| NotNaN::new(n).ok()) }
    fn from_u64(n: u64) -> Option<Self> { T::from_u64(n).and_then(|n| NotNaN::new(n).ok()) }

    fn from_isize(n: isize) -> Option<Self> { T::from_isize(n).and_then(|n| NotNaN::new(n).ok()) }
    fn from_i8(n: i8) -> Option<Self> { T::from_i8(n).and_then(|n| NotNaN::new(n).ok()) }
    fn from_i16(n: i16) -> Option<Self> { T::from_i16(n).and_then(|n| NotNaN::new(n).ok()) }
    fn from_i32(n: i32) -> Option<Self> { T::from_i32(n).and_then(|n| NotNaN::new(n).ok()) }
    fn from_usize(n: usize) -> Option<Self> { T::from_usize(n).and_then(|n| NotNaN::new(n).ok()) }
    fn from_u8(n: u8) -> Option<Self> { T::from_u8(n).and_then(|n| NotNaN::new(n).ok()) }
    fn from_u16(n: u16) -> Option<Self> { T::from_u16(n).and_then(|n| NotNaN::new(n).ok()) }
    fn from_u32(n: u32) -> Option<Self> { T::from_u32(n).and_then(|n| NotNaN::new(n).ok()) }
    fn from_f32(n: f32) -> Option<Self> { T::from_f32(n).and_then(|n| NotNaN::new(n).ok()) }
    fn from_f64(n: f64) -> Option<Self> { T::from_f64(n).and_then(|n| NotNaN::new(n).ok()) }
}

impl<T: Float + ToPrimitive> ToPrimitive for NotNaN<T> {
    fn to_i64(&self) -> Option<i64> { self.0.to_i64() }
    fn to_u64(&self) -> Option<u64> { self.0.to_u64() }

    fn to_isize(&self) -> Option<isize> { self.0.to_isize() }
    fn to_i8(&self) -> Option<i8> { self.0.to_i8() }
    fn to_i16(&self) -> Option<i16> { self.0.to_i16() }
    fn to_i32(&self) -> Option<i32> { self.0.to_i32() }
    fn to_usize(&self) -> Option<usize> { self.0.to_usize() }
    fn to_u8(&self) -> Option<u8> { self.0.to_u8() }
    fn to_u16(&self) -> Option<u16> { self.0.to_u16() }
    fn to_u32(&self) -> Option<u32> { self.0.to_u32() }
    fn to_f32(&self) -> Option<f32> { self.0.to_f32() }
    fn to_f64(&self) -> Option<f64> { self.0.to_f64() }
}

/// An error indicating a parse error from a string for `NotNaN`.
#[derive(Copy, Clone, PartialEq, Eq, Debug)]
pub enum ParseNotNaNError<E> {
    /// A plain parse error from the underlying float type.
    ParseFloatError(E),
    /// The parsed float value resulted in a NaN.
    IsNaN,
}

impl<E: fmt::Debug> Error for ParseNotNaNError<E> {
    fn description(&self) -> &str {
        return "Error parsing a not-NaN floating point value";
    }
}

impl<E: fmt::Debug> fmt::Display for ParseNotNaNError<E> {
    fn fmt(&self, f: &mut fmt::Formatter) -> fmt::Result {
        <Self as fmt::Debug>::fmt(self, f)
    }
}

impl<T: Float + Num> Num for NotNaN<T> {
    type FromStrRadixErr = ParseNotNaNError<T::FromStrRadixErr>;

    fn from_str_radix(src: &str, radix: u32) -> Result<Self, Self::FromStrRadixErr> {
        T::from_str_radix(src, radix)
            .map_err(|err| ParseNotNaNError::ParseFloatError(err))
            .and_then(|n| NotNaN::new(n).map_err(|_| ParseNotNaNError::IsNaN))
    }
}

impl<T: Float + Signed> Signed for NotNaN<T> {
    fn abs(&self) -> Self { NotNaN(self.0.abs()) }

    fn abs_sub(&self, other: &Self) -> Self {
        NotNaN::new(self.0.abs_sub(other.0)).expect("Subtraction resulted in NaN")
    }

    fn signum(&self) -> Self { NotNaN(self.0.signum()) }
    fn is_positive(&self) -> bool { self.0.is_positive() }
    fn is_negative(&self) -> bool { self.0.is_negative() }
}

impl<T: Float + NumCast> NumCast for NotNaN<T> {
    fn from<F: ToPrimitive>(n: F) -> Option<Self> {
        T::from(n).and_then(|n| NotNaN::new(n).ok())
    }
}

#[cfg(feature = "serde")]
mod impl_serde {
    extern crate serde;
    use self::serde::{Serialize, Serializer, Deserialize, Deserializer};
    use self::serde::de::{Error, Unexpected};
    use super::{OrderedFloat, NotNan};
    use num_traits::Float;
    use std::f64;

    #[cfg(test)]
    extern crate serde_test;
    #[cfg(test)]
    use self::serde_test::{Token, assert_tokens, assert_de_tokens_error};

    impl<T: Float + Serialize> Serialize for OrderedFloat<T> {
        fn serialize<S: Serializer>(&self, s: S) -> Result<S::Ok, S::Error> {
            self.0.serialize(s)
        }
    }

    impl<'de, T: Float + Deserialize<'de>> Deserialize<'de> for OrderedFloat<T> {
        fn deserialize<D: Deserializer<'de>>(d: D) -> Result<Self, D::Error> {
            T::deserialize(d).map(OrderedFloat)
        }
    }

    impl<T: Float + Serialize> Serialize for NotNan<T> {
        fn serialize<S: Serializer>(&self, s: S) -> Result<S::Ok, S::Error> {
            self.0.serialize(s)
        }
    }

    impl<'de, T: Float + Deserialize<'de>> Deserialize<'de> for NotNan<T> {
        fn deserialize<D: Deserializer<'de>>(d: D) -> Result<Self, D::Error> {
            let float = T::deserialize(d)?;
            NotNan::new(float).map_err(|_| {
                Error::invalid_value(Unexpected::Float(f64::NAN), &"float (but not NaN)")
            })
        }
    }

    #[test]
    fn test_ordered_float() {
        let float = OrderedFloat(1.0f64);
        assert_tokens(&float, &[Token::F64(1.0)]);
    }

    #[test]
    fn test_not_nan() {
        let float = NotNan(1.0f64);
        assert_tokens(&float, &[Token::F64(1.0)]);
    }

    #[test]
    fn test_fail_on_nan() {
        assert_de_tokens_error::<NotNan<f64>>(
            &[Token::F64(f64::NAN)],
            "invalid value: floating point `NaN`, expected float (but not NaN)");
    }
}<|MERGE_RESOLUTION|>--- conflicted
+++ resolved
@@ -66,23 +66,17 @@
     }
 }
 
-<<<<<<< HEAD
-impl<T: Float + PartialOrd> PartialOrd for OrderedFloat<T> {
+impl<T: Float> PartialOrd for OrderedFloat<T> {
     fn partial_cmp(&self, other: &Self) -> Option<Ordering> {
         Some(self.cmp(other))
     }
 }
 
-impl<T: Float + PartialOrd> Ord for OrderedFloat<T> {
+impl<T: Float> Ord for OrderedFloat<T> {
     fn cmp(&self, other: &Self) -> Ordering {
         let lhs = self.as_ref();
         let rhs = other.as_ref();
         match lhs.partial_cmp(&rhs) {
-=======
-impl<T: Float> Ord for OrderedFloat<T> {
-    fn cmp(&self, other: &OrderedFloat<T>) -> Ordering {
-        match self.partial_cmp(&other) {
->>>>>>> 7ce968f8
             Some(ordering) => ordering,
             None => {
                 if lhs.is_nan() {
@@ -201,13 +195,8 @@
     }
 }
 
-<<<<<<< HEAD
-impl<T: Float + PartialOrd> Ord for NotNan<T> {
+impl<T: Float> Ord for NotNan<T> {
     fn cmp(&self, other: &NotNan<T>) -> Ordering {
-=======
-impl<T: Float> Ord for NotNaN<T> {
-    fn cmp(&self, other: &NotNaN<T>) -> Ordering {
->>>>>>> 7ce968f8
         match self.partial_cmp(&other) {
             Some(ord) => ord,
             None => unsafe { unreachable() },
@@ -552,11 +541,7 @@
 
 impl Error for FloatIsNan {
     fn description(&self) -> &str {
-<<<<<<< HEAD
-        return "NotNan constructed with NaN";
-=======
-        "NotNaN constructed with NaN"
->>>>>>> 7ce968f8
+        "NotNan constructed with NaN"
     }
 }
 
@@ -593,43 +578,43 @@
     (man & MAN_MASK) | ((exp_u64 << 52) & EXP_MASK) | ((sign_u64 << 63) & SIGN_MASK)
 }
 
-impl<T: Float + Zero> Zero for NotNaN<T> {
-    fn zero() -> Self { NotNaN(T::zero()) }
+impl<T: Float + Zero> Zero for NotNan<T> {
+    fn zero() -> Self { NotNan(T::zero()) }
 
     fn is_zero(&self) -> bool { self.0.is_zero() }
 }
 
-impl<T: Float + One> One for NotNaN<T> {
-    fn one() -> Self { NotNaN(T::one()) }
-}
-
-impl<T: Float + Bounded> Bounded for NotNaN<T> {
+impl<T: Float + One> One for NotNan<T> {
+    fn one() -> Self { NotNan(T::one()) }
+}
+
+impl<T: Float + Bounded> Bounded for NotNan<T> {
     fn min_value() -> Self {
-        NotNaN(Bounded::min_value())
+        NotNan(Bounded::min_value())
     }
 
     fn max_value() -> Self {
-        NotNaN(Bounded::max_value())
-    }
-}
-
-impl<T: Float + FromPrimitive> FromPrimitive for NotNaN<T> {
-    fn from_i64(n: i64) -> Option<Self> { T::from_i64(n).and_then(|n| NotNaN::new(n).ok()) }
-    fn from_u64(n: u64) -> Option<Self> { T::from_u64(n).and_then(|n| NotNaN::new(n).ok()) }
-
-    fn from_isize(n: isize) -> Option<Self> { T::from_isize(n).and_then(|n| NotNaN::new(n).ok()) }
-    fn from_i8(n: i8) -> Option<Self> { T::from_i8(n).and_then(|n| NotNaN::new(n).ok()) }
-    fn from_i16(n: i16) -> Option<Self> { T::from_i16(n).and_then(|n| NotNaN::new(n).ok()) }
-    fn from_i32(n: i32) -> Option<Self> { T::from_i32(n).and_then(|n| NotNaN::new(n).ok()) }
-    fn from_usize(n: usize) -> Option<Self> { T::from_usize(n).and_then(|n| NotNaN::new(n).ok()) }
-    fn from_u8(n: u8) -> Option<Self> { T::from_u8(n).and_then(|n| NotNaN::new(n).ok()) }
-    fn from_u16(n: u16) -> Option<Self> { T::from_u16(n).and_then(|n| NotNaN::new(n).ok()) }
-    fn from_u32(n: u32) -> Option<Self> { T::from_u32(n).and_then(|n| NotNaN::new(n).ok()) }
-    fn from_f32(n: f32) -> Option<Self> { T::from_f32(n).and_then(|n| NotNaN::new(n).ok()) }
-    fn from_f64(n: f64) -> Option<Self> { T::from_f64(n).and_then(|n| NotNaN::new(n).ok()) }
-}
-
-impl<T: Float + ToPrimitive> ToPrimitive for NotNaN<T> {
+        NotNan(Bounded::max_value())
+    }
+}
+
+impl<T: Float + FromPrimitive> FromPrimitive for NotNan<T> {
+    fn from_i64(n: i64) -> Option<Self> { T::from_i64(n).and_then(|n| NotNan::new(n).ok()) }
+    fn from_u64(n: u64) -> Option<Self> { T::from_u64(n).and_then(|n| NotNan::new(n).ok()) }
+
+    fn from_isize(n: isize) -> Option<Self> { T::from_isize(n).and_then(|n| NotNan::new(n).ok()) }
+    fn from_i8(n: i8) -> Option<Self> { T::from_i8(n).and_then(|n| NotNan::new(n).ok()) }
+    fn from_i16(n: i16) -> Option<Self> { T::from_i16(n).and_then(|n| NotNan::new(n).ok()) }
+    fn from_i32(n: i32) -> Option<Self> { T::from_i32(n).and_then(|n| NotNan::new(n).ok()) }
+    fn from_usize(n: usize) -> Option<Self> { T::from_usize(n).and_then(|n| NotNan::new(n).ok()) }
+    fn from_u8(n: u8) -> Option<Self> { T::from_u8(n).and_then(|n| NotNan::new(n).ok()) }
+    fn from_u16(n: u16) -> Option<Self> { T::from_u16(n).and_then(|n| NotNan::new(n).ok()) }
+    fn from_u32(n: u32) -> Option<Self> { T::from_u32(n).and_then(|n| NotNan::new(n).ok()) }
+    fn from_f32(n: f32) -> Option<Self> { T::from_f32(n).and_then(|n| NotNan::new(n).ok()) }
+    fn from_f64(n: f64) -> Option<Self> { T::from_f64(n).and_then(|n| NotNan::new(n).ok()) }
+}
+
+impl<T: Float + ToPrimitive> ToPrimitive for NotNan<T> {
     fn to_i64(&self) -> Option<i64> { self.0.to_i64() }
     fn to_u64(&self) -> Option<u64> { self.0.to_u64() }
 
@@ -645,52 +630,52 @@
     fn to_f64(&self) -> Option<f64> { self.0.to_f64() }
 }
 
-/// An error indicating a parse error from a string for `NotNaN`.
+/// An error indicating a parse error from a string for `NotNan`.
 #[derive(Copy, Clone, PartialEq, Eq, Debug)]
-pub enum ParseNotNaNError<E> {
+pub enum ParseNotNanError<E> {
     /// A plain parse error from the underlying float type.
     ParseFloatError(E),
     /// The parsed float value resulted in a NaN.
     IsNaN,
 }
 
-impl<E: fmt::Debug> Error for ParseNotNaNError<E> {
+impl<E: fmt::Debug> Error for ParseNotNanError<E> {
     fn description(&self) -> &str {
         return "Error parsing a not-NaN floating point value";
     }
 }
 
-impl<E: fmt::Debug> fmt::Display for ParseNotNaNError<E> {
+impl<E: fmt::Debug> fmt::Display for ParseNotNanError<E> {
     fn fmt(&self, f: &mut fmt::Formatter) -> fmt::Result {
         <Self as fmt::Debug>::fmt(self, f)
     }
 }
 
-impl<T: Float + Num> Num for NotNaN<T> {
-    type FromStrRadixErr = ParseNotNaNError<T::FromStrRadixErr>;
+impl<T: Float + Num> Num for NotNan<T> {
+    type FromStrRadixErr = ParseNotNanError<T::FromStrRadixErr>;
 
     fn from_str_radix(src: &str, radix: u32) -> Result<Self, Self::FromStrRadixErr> {
         T::from_str_radix(src, radix)
-            .map_err(|err| ParseNotNaNError::ParseFloatError(err))
-            .and_then(|n| NotNaN::new(n).map_err(|_| ParseNotNaNError::IsNaN))
-    }
-}
-
-impl<T: Float + Signed> Signed for NotNaN<T> {
-    fn abs(&self) -> Self { NotNaN(self.0.abs()) }
+            .map_err(|err| ParseNotNanError::ParseFloatError(err))
+            .and_then(|n| NotNan::new(n).map_err(|_| ParseNotNanError::IsNaN))
+    }
+}
+
+impl<T: Float + Signed> Signed for NotNan<T> {
+    fn abs(&self) -> Self { NotNan(self.0.abs()) }
 
     fn abs_sub(&self, other: &Self) -> Self {
-        NotNaN::new(self.0.abs_sub(other.0)).expect("Subtraction resulted in NaN")
-    }
-
-    fn signum(&self) -> Self { NotNaN(self.0.signum()) }
+        NotNan::new(self.0.abs_sub(other.0)).expect("Subtraction resulted in NaN")
+    }
+
+    fn signum(&self) -> Self { NotNan(self.0.signum()) }
     fn is_positive(&self) -> bool { self.0.is_positive() }
     fn is_negative(&self) -> bool { self.0.is_negative() }
 }
 
-impl<T: Float + NumCast> NumCast for NotNaN<T> {
+impl<T: Float + NumCast> NumCast for NotNan<T> {
     fn from<F: ToPrimitive>(n: F) -> Option<Self> {
-        T::from(n).and_then(|n| NotNaN::new(n).ok())
+        T::from(n).and_then(|n| NotNan::new(n).ok())
     }
 }
 
